// Copyright (C) 2021 Quickwit, Inc.
//
// Quickwit is offered under the AGPL v3.0 and as commercial software.
// For commercial licensing, contact us at hello@quickwit.io.
//
// AGPL:
// This program is free software: you can redistribute it and/or modify
// it under the terms of the GNU Affero General Public License as
// published by the Free Software Foundation, either version 3 of the
// License, or (at your option) any later version.
//
// This program is distributed in the hope that it will be useful,
// but WITHOUT ANY WARRANTY; without even the implied warranty of
// MERCHANTABILITY or FITNESS FOR A PARTICULAR PURPOSE. See the
// GNU Affero General Public License for more details.
//
// You should have received a copy of the GNU Affero General Public License
// along with this program. If not, see <http://www.gnu.org/licenses/>.

use std::collections::HashMap;
use std::path::PathBuf;
use std::sync::Arc;

use async_trait::async_trait;
use quickwit_actors::{
    Actor, ActorContext, ActorExitStatus, ActorHandle, Handler, Health, Observation, Supervisable,
};
use quickwit_config::{IndexerConfig, SourceConfig, SourceParams, VecSourceParams};
use quickwit_metastore::{IndexMetadata, Metastore, MetastoreError};
use quickwit_storage::{StorageResolverError, StorageUriResolver};
use serde::Serialize;
use thiserror::Error;
use tracing::{error, info};

use crate::models::{
    DetachPipeline, IndexingPipelineId, ObservePipeline, SpawnMergePipeline, SpawnPipeline,
    SpawnPipelinesForIndex,
};
use crate::{IndexingPipeline, IndexingPipelineParams, IndexingStatistics};

<<<<<<< HEAD
pub const INDEXING: &str = "indexing";

#[derive(Debug, Clone, Hash, PartialEq, Eq)]
pub struct IndexingPipelineId {
    index_id: String,
    source_id: String,
}

pub struct IndexingServerClient {
    universe: Universe,
    mailbox: Mailbox<IndexingServerMessage>,
    handle: ActorHandle<IndexingServer>,
}

impl IndexingServerClient {
    /// Spawns an indexing pipeline for a particular source.
    pub async fn spawn_pipeline(
        &self,
        index_id: String,
        source: SourceConfig,
    ) -> anyhow::Result<IndexingPipelineId> {
        let (sender, receiver) = oneshot::channel();
        let message = IndexingServerMessage::SpawnPipeline {
            index_id,
            source,
            sender,
        };
        self.universe.send_message(&self.mailbox, message).await?;
        receiver.await?
    }

    /// Spawns an indexing pipeline for each source defined for the index.
    pub async fn spawn_pipelines(
        &self,
        index_id: String,
    ) -> anyhow::Result<Vec<IndexingPipelineId>> {
        let (sender, receiver) = oneshot::channel();
        let message = IndexingServerMessage::SpawnPipelines { index_id, sender };
        self.universe.send_message(&self.mailbox, message).await?;
        receiver.await?
    }

    /// Spawns a merge pipeline.
    pub async fn spawn_merge_pipeline(
        &self,
        index_id: String,
        merge_enabled: bool,
        demux_enabled: bool,
    ) -> anyhow::Result<IndexingPipelineId> {
        let (sender, receiver) = oneshot::channel();
        let message = IndexingServerMessage::SpawnMergePipeline {
            index_id,
            merge_enabled,
            demux_enabled,
            sender,
        };
        self.universe.send_message(&self.mailbox, message).await?;
        receiver.await?
    }

    /// Retrieves the indexing statistics of a pipeline.
    pub async fn observe_pipeline(
        &self,
        pipeline_id: &IndexingPipelineId,
    ) -> anyhow::Result<Observation<IndexingStatistics>> {
        let (sender, receiver) = oneshot::channel();
        let message = IndexingServerMessage::ObservePipeline {
            pipeline_id: pipeline_id.clone(),
            sender,
        };
        self.universe.send_message(&self.mailbox, message).await?;
        receiver.await?
    }

    /// Detaches a pipeline from the indexing server. The pipeline is no longer managed by the
    /// server. This is mostly useful for ad-hoc indexing pipelines launched with `quickwit index
    /// ingest ..` and testing.
    pub async fn detach_pipeline(
        &self,
        pipeline_id: &IndexingPipelineId,
    ) -> anyhow::Result<ActorHandle<IndexingPipeline>> {
        let (sender, receiver) = oneshot::channel();
        let message = IndexingServerMessage::DetachPipeline {
            pipeline_id: pipeline_id.clone(),
            sender,
        };
        self.universe.send_message(&self.mailbox, message).await?;
        receiver.await?
    }

    pub async fn observe_server(&self) -> Observation<<IndexingServer as Actor>::ObservableState> {
        self.handle.observe().await
    }

    /// Waits for the indexing server to exit, which may never happen :)
    pub async fn join_server(
        self,
    ) -> (ActorExitStatus, <IndexingServer as Actor>::ObservableState) {
        self.handle.join().await
    }

    /// Waits for the server's state to satisfy the given predicate.
    #[cfg(test)]
    pub async fn wait_for_server<F>(
        &self,
        mut predicate: F,
        timeout_after: std::time::Duration,
    ) -> anyhow::Result<()>
    where
        F: FnMut(&Observation<<IndexingServer as Actor>::ObservableState>) -> bool,
    {
        tokio::time::timeout(timeout_after, async {
            while !predicate(&self.observe_server().await) {}
        })
        .await?;
        Ok(())
    }
=======
#[derive(Error, Debug)]
pub enum IndexingServerError {
    #[error("Indexing pipeline `{index_id}` for source `{source_id}` does not exist.")]
    MissingPipeline { index_id: String, source_id: String },
    #[error("Pipeline `{index_id}` for source `{source_id}` already exists.")]
    PipelineAlreadyExists { index_id: String, source_id: String },
    #[error("Failed to resolve the storage `{0}`.")]
    StorageError(#[from] StorageResolverError),
    #[error("Metastore error `{0}`.")]
    MetastoreError(#[from] MetastoreError),
    #[error("Invalid params `{0}`.")]
    InvalidParams(anyhow::Error),
>>>>>>> 5f9a71e5
}

#[derive(Debug, Clone, Default, PartialEq, Serialize)]
pub struct IndexingServerState {
    num_running_pipelines: usize,
    num_successful_pipelines: usize,
    num_failed_pipelines: usize,
}

pub struct IndexingServer {
    indexing_dir_path: PathBuf,
    split_store_max_num_bytes: usize,
    split_store_max_num_splits: usize,
    metastore: Arc<dyn Metastore>,
    storage_resolver: StorageUriResolver,
    pipeline_handles: HashMap<IndexingPipelineId, ActorHandle<IndexingPipeline>>,
    state: IndexingServerState,
}

impl IndexingServer {
    pub fn check_health(&self) -> Health {
        // In the future, check metrics such as available disk space.
        Health::Healthy
    }

    pub fn new(
        data_dir_path: PathBuf,
        indexer_config: IndexerConfig,
        metastore: Arc<dyn Metastore>,
        storage_resolver: StorageUriResolver,
<<<<<<< HEAD
    ) -> IndexingServerClient {
        let universe = Universe::new();
        let server = Self {
            indexing_dir_path: data_dir_path.join(INDEXING),
=======
    ) -> IndexingServer {
        Self {
            indexing_dir_path: data_dir_path.join("indexing"),
>>>>>>> 5f9a71e5
            split_store_max_num_bytes: indexer_config.split_store_max_num_bytes.get_bytes()
                as usize,
            split_store_max_num_splits: indexer_config.split_store_max_num_splits,
            metastore,
            storage_resolver,
            pipeline_handles: Default::default(),
            state: Default::default(),
        }
    }

    async fn detach_pipeline(
        &mut self,
        pipeline_id: &IndexingPipelineId,
    ) -> Result<ActorHandle<IndexingPipeline>, IndexingServerError> {
        let pipeline_handle = self.pipeline_handles.remove(pipeline_id).ok_or_else(|| {
            IndexingServerError::MissingPipeline {
                index_id: pipeline_id.index_id.clone(),
                source_id: pipeline_id.source_id.clone(),
            }
        })?;
        self.state.num_running_pipelines -= 1;
        Ok(pipeline_handle)
    }

    async fn observe_pipeline(
        &mut self,
        pipeline_id: &IndexingPipelineId,
    ) -> Result<Observation<IndexingStatistics>, IndexingServerError> {
        let pipeline_handle = self.pipeline_handles.get(pipeline_id).ok_or_else(|| {
            IndexingServerError::MissingPipeline {
                index_id: pipeline_id.index_id.clone(),
                source_id: pipeline_id.source_id.clone(),
            }
        })?;
        let observation = pipeline_handle.observe().await;
        Ok(observation)
    }

    async fn spawn_pipeline(
        &mut self,
        index_id: String,
        source: SourceConfig,
        ctx: &ActorContext<Self>,
    ) -> Result<IndexingPipelineId, IndexingServerError> {
        let pipeline_id = IndexingPipelineId {
            index_id,
            source_id: source.source_id.clone(),
        };
        let index_metadata = self.index_metadata(&pipeline_id.index_id, ctx).await?;
        self.spawn_pipeline_inner(pipeline_id.clone(), index_metadata, source, ctx)
            .await?;
        Ok(pipeline_id)
    }

    async fn spawn_pipelines(
        &mut self,
        index_id: String,
        ctx: &ActorContext<Self>,
    ) -> Result<Vec<IndexingPipelineId>, IndexingServerError> {
        let mut pipeline_ids = Vec::new();

        let index_metadata = self.index_metadata(&index_id, ctx).await?;

        for source in index_metadata.sources.values() {
            let pipeline_id = IndexingPipelineId {
                index_id: index_id.clone(),
                source_id: source.source_id.clone(),
            };
            if self.pipeline_handles.contains_key(&pipeline_id) {
                continue;
            }
            self.spawn_pipeline_inner(
                pipeline_id.clone(),
                index_metadata.clone(),
                source.clone(),
                ctx,
            )
            .await?;
            pipeline_ids.push(pipeline_id);
        }
        Ok(pipeline_ids)
    }

    async fn spawn_pipeline_inner(
        &mut self,
        pipeline_id: IndexingPipelineId,
        index_metadata: IndexMetadata,
        source: SourceConfig,
        ctx: &ActorContext<Self>,
    ) -> Result<(), IndexingServerError> {
        if self.pipeline_handles.contains_key(&pipeline_id) {
            return Err(IndexingServerError::PipelineAlreadyExists {
                index_id: pipeline_id.index_id.clone(),
                source_id: pipeline_id.source_id.clone(),
            });
        }
        let storage = self.storage_resolver.resolve(&index_metadata.index_uri)?;
        let pipeline_params = IndexingPipelineParams::try_new(
            index_metadata,
            source,
            self.indexing_dir_path.clone(),
            self.split_store_max_num_bytes,
            self.split_store_max_num_splits,
            self.metastore.clone(),
            storage,
        )
        .await
        .map_err(IndexingServerError::InvalidParams)?;

        let pipeline = IndexingPipeline::new(pipeline_params);
        let (_pipeline_mailbox, pipeline_handle) = ctx.spawn_actor(pipeline).spawn();
        self.pipeline_handles.insert(pipeline_id, pipeline_handle);
        self.state.num_running_pipelines += 1;
        Ok(())
    }

    async fn spawn_merge_pipeline(
        &mut self,
        index_id: String,
        merge_enabled: bool,
        demux_enabled: bool,
        ctx: &ActorContext<Self>,
    ) -> Result<IndexingPipelineId, IndexingServerError> {
        let pipeline_id = IndexingPipelineId {
            index_id,
            source_id: "void-source".to_string(),
        };
        let mut index_metadata = self.index_metadata(&pipeline_id.index_id, ctx).await?;
        index_metadata.indexing_settings.merge_enabled = merge_enabled;
        index_metadata.indexing_settings.demux_enabled = demux_enabled;

        let source = SourceConfig {
            source_id: pipeline_id.source_id.clone(),
            source_params: SourceParams::Vec(VecSourceParams::default()),
        };
        self.spawn_pipeline_inner(pipeline_id.clone(), index_metadata, source, ctx)
            .await?;
        Ok(pipeline_id)
    }

    async fn index_metadata(
        &self,
        index_id: &str,
        ctx: &ActorContext<Self>,
    ) -> Result<IndexMetadata, IndexingServerError> {
        let _protect_guard = ctx.protect_zone();
        let index_metadata = self.metastore.index_metadata(index_id).await?;
        Ok(index_metadata)
    }
}

#[async_trait]
impl Handler<ObservePipeline> for IndexingServer {
    type Reply = Result<Observation<IndexingStatistics>, IndexingServerError>;

    async fn handle(
        &mut self,
        msg: ObservePipeline,
        _ctx: &ActorContext<Self>,
    ) -> Result<Self::Reply, ActorExitStatus> {
        let observation = self.observe_pipeline(&msg.pipeline_id).await;
        Ok(observation)
    }
}

#[async_trait]
impl Handler<DetachPipeline> for IndexingServer {
    type Reply = Result<ActorHandle<IndexingPipeline>, IndexingServerError>;

    async fn handle(
        &mut self,
        msg: DetachPipeline,
        _ctx: &ActorContext<Self>,
    ) -> Result<Self::Reply, ActorExitStatus> {
        Ok(self.detach_pipeline(&msg.pipeline_id).await)
    }
}

#[derive(Debug)]
struct SuperviseLoop;

#[async_trait]
impl Handler<SuperviseLoop> for IndexingServer {
    type Reply = ();

    async fn handle(
        &mut self,
        _message: SuperviseLoop,
        ctx: &ActorContext<Self>,
    ) -> Result<(), ActorExitStatus> {
        self.pipeline_handles
            .retain(|pipeline_id, pipeline_handle| match pipeline_handle
                    .health()
                {
                    Health::Healthy => true,
                    Health::Success => {
                        info!(index_id = %pipeline_id.index_id, source_id = %pipeline_id.source_id, "Indexing pipeline completed.");
                        self.state.num_successful_pipelines += 1;
                        self.state.num_running_pipelines -= 1;
                        false
                    }
                    Health::FailureOrUnhealthy => {
                        error!(index_id = %pipeline_id.index_id, source_id = %pipeline_id.source_id, "Indexing pipeline failed.");
                        self.state.num_failed_pipelines += 1;
                        self.state.num_running_pipelines -= 1;
                        false
                    }
                },
            );
        ctx.schedule_self_msg(quickwit_actors::HEARTBEAT, SuperviseLoop)
            .await;
        Ok(())
    }
}

#[async_trait]
impl Actor for IndexingServer {
    type ObservableState = IndexingServerState;

    fn observable_state(&self) -> Self::ObservableState {
        self.state.clone()
    }

    async fn initialize(&mut self, ctx: &ActorContext<Self>) -> Result<(), ActorExitStatus> {
        self.handle(SuperviseLoop, ctx).await
    }
}

#[async_trait]
impl Handler<SpawnMergePipeline> for IndexingServer {
    type Reply = Result<IndexingPipelineId, IndexingServerError>;
    async fn handle(
        &mut self,
        message: SpawnMergePipeline,
        ctx: &ActorContext<Self>,
    ) -> Result<Self::Reply, ActorExitStatus> {
        Ok(self
            .spawn_merge_pipeline(
                message.index_id,
                message.merge_enabled,
                message.demux_enabled,
                ctx,
            )
            .await)
    }
}

#[async_trait]
impl Handler<SpawnPipeline> for IndexingServer {
    type Reply = Result<IndexingPipelineId, IndexingServerError>;
    async fn handle(
        &mut self,
        message: SpawnPipeline,
        ctx: &ActorContext<Self>,
    ) -> Result<Result<IndexingPipelineId, IndexingServerError>, ActorExitStatus> {
        Ok(self
            .spawn_pipeline(message.index_id, message.source, ctx)
            .await)
    }
}

#[async_trait]
impl Handler<SpawnPipelinesForIndex> for IndexingServer {
    type Reply = Result<Vec<IndexingPipelineId>, IndexingServerError>;
    async fn handle(
        &mut self,
        message: SpawnPipelinesForIndex,
        ctx: &ActorContext<Self>,
    ) -> Result<Result<Vec<IndexingPipelineId>, IndexingServerError>, ActorExitStatus> {
        Ok(self.spawn_pipelines(message.index_id, ctx).await)
    }
}

#[cfg(test)]
mod tests {
    use std::time::Duration;

    use quickwit_actors::{ObservationType, Universe};
    use quickwit_common::rand::append_random_suffix;
    use quickwit_config::VecSourceParams;
    use quickwit_metastore::quickwit_metastore_uri_resolver;

    use super::*;

    const METASTORE_URI: &str = "ram:///qwdata/indexes";

    #[tokio::test]
    async fn test_indexing_server() {
        quickwit_common::setup_logging_for_tests();
        let index_id = append_random_suffix("test-indexing-server");
        let index_uri = format!("{}/{}", METASTORE_URI, index_id);
        let index_metadata = IndexMetadata::for_test(&index_id, &index_uri);

        let metastore = quickwit_metastore_uri_resolver()
            .resolve(METASTORE_URI)
            .await
            .unwrap();
        metastore.create_index(index_metadata).await.unwrap();

        // Test `IndexingServer::spawn`.
        let temp_dir = tempfile::tempdir().unwrap();
        let data_dir_path = temp_dir.path().to_path_buf();
        let indexer_config = IndexerConfig::for_test().unwrap();
        let storage_resolver = StorageUriResolver::for_test();
        let indexing_server = IndexingServer::new(
            data_dir_path.clone(),
            indexer_config,
            metastore.clone(),
            storage_resolver.clone(),
        );
        let universe = Universe::new();
        let (indexing_server_mailbox, indexing_server_handle) =
            universe.spawn_actor(indexing_server).spawn();
        let observation = indexing_server_handle.observe().await;
        assert_eq!(observation.num_running_pipelines, 0);
        assert_eq!(observation.num_failed_pipelines, 0);
        assert_eq!(observation.num_successful_pipelines, 0);

        // Test `spawn_pipeline`.
        let source_1 = SourceConfig {
            source_id: "test-indexing-server--source-1".to_string(),
            source_params: SourceParams::void(),
        };
        let spawn_pipeline_msg = SpawnPipeline {
            index_id: index_id.clone(),
            source: source_1.clone(),
        };
        let pipeline_id1 = indexing_server_mailbox
            .ask_for_res(spawn_pipeline_msg.clone())
            .await
            .unwrap();
        indexing_server_mailbox
            .ask_for_res(spawn_pipeline_msg)
            .await
            .unwrap_err();
        assert_eq!(pipeline_id1.index_id, index_id);
        assert_eq!(pipeline_id1.source_id, source_1.source_id);
        assert_eq!(
            indexing_server_handle.observe().await.num_running_pipelines,
            1
        );

        // Test `observe_pipeline`.
        let observation = indexing_server_mailbox
            .ask_for_res(ObservePipeline {
                pipeline_id: pipeline_id1.clone(),
            })
            .await
            .unwrap();
        assert_eq!(observation.obs_type, ObservationType::Alive);

        // Test `detach_pipeline`.
        indexing_server_mailbox
            .ask_for_res(DetachPipeline {
                pipeline_id: pipeline_id1,
            })
            .await
            .unwrap();
        assert_eq!(
            indexing_server_handle.observe().await.num_running_pipelines,
            0
        );

        // Test `spawn_pipelines`.
        metastore.add_source(&index_id, source_1).await.unwrap();
        indexing_server_mailbox
            .ask_for_res(SpawnPipelinesForIndex {
                index_id: index_id.clone(),
            })
            .await
            .unwrap();
        assert_eq!(
            indexing_server_handle.observe().await.num_running_pipelines,
            1
        );

        let source_2 = SourceConfig {
            source_id: "test-indexing-server--source-2".to_string(),
            source_params: SourceParams::void(),
        };
        metastore.add_source(&index_id, source_2).await.unwrap();
        indexing_server_mailbox
            .ask_for_res(SpawnPipelinesForIndex {
                index_id: index_id.clone(),
            })
            .await
            .unwrap();
        assert_eq!(
            indexing_server_handle.observe().await.num_running_pipelines,
            2
        );

        // Test `spawn_merge_pipeline`.
        let merge_pipeline_id = indexing_server_mailbox
            .ask_for_res(SpawnMergePipeline {
                index_id: index_id.clone(),
                merge_enabled: true,
                demux_enabled: false,
            })
            .await
            .unwrap();
        assert_eq!(
            indexing_server_handle.observe().await.num_running_pipelines,
            3
        );
        let pipeline_observation = indexing_server_mailbox
            .ask_for_res(ObservePipeline {
                pipeline_id: merge_pipeline_id,
            })
            .await
            .unwrap();
        assert_eq!(pipeline_observation.generation, 1);
        assert_eq!(pipeline_observation.num_spawn_attempts, 1);

        // Test `supervise_pipelines`
        let source_3 = SourceConfig {
            source_id: "test-indexing-server--source-3".to_string(),
            source_params: SourceParams::Vec(VecSourceParams {
                items: Vec::new(),
                batch_num_docs: 10,
                partition: "0".to_string(),
            }),
        };
        indexing_server_mailbox
            .ask_for_res(SpawnPipeline {
                index_id: index_id.clone(),
                source: source_3,
            })
            .await
            .unwrap();
        for _ in 0..2000 {
            let obs = indexing_server_handle.observe().await;
            if obs.num_successful_pipelines == 2 {
                return;
            }
            tokio::time::sleep(Duration::from_millis(100)).await;
        }
        panic!("Sleep");
    }
}<|MERGE_RESOLUTION|>--- conflicted
+++ resolved
@@ -38,125 +38,8 @@
 };
 use crate::{IndexingPipeline, IndexingPipelineParams, IndexingStatistics};
 
-<<<<<<< HEAD
 pub const INDEXING: &str = "indexing";
 
-#[derive(Debug, Clone, Hash, PartialEq, Eq)]
-pub struct IndexingPipelineId {
-    index_id: String,
-    source_id: String,
-}
-
-pub struct IndexingServerClient {
-    universe: Universe,
-    mailbox: Mailbox<IndexingServerMessage>,
-    handle: ActorHandle<IndexingServer>,
-}
-
-impl IndexingServerClient {
-    /// Spawns an indexing pipeline for a particular source.
-    pub async fn spawn_pipeline(
-        &self,
-        index_id: String,
-        source: SourceConfig,
-    ) -> anyhow::Result<IndexingPipelineId> {
-        let (sender, receiver) = oneshot::channel();
-        let message = IndexingServerMessage::SpawnPipeline {
-            index_id,
-            source,
-            sender,
-        };
-        self.universe.send_message(&self.mailbox, message).await?;
-        receiver.await?
-    }
-
-    /// Spawns an indexing pipeline for each source defined for the index.
-    pub async fn spawn_pipelines(
-        &self,
-        index_id: String,
-    ) -> anyhow::Result<Vec<IndexingPipelineId>> {
-        let (sender, receiver) = oneshot::channel();
-        let message = IndexingServerMessage::SpawnPipelines { index_id, sender };
-        self.universe.send_message(&self.mailbox, message).await?;
-        receiver.await?
-    }
-
-    /// Spawns a merge pipeline.
-    pub async fn spawn_merge_pipeline(
-        &self,
-        index_id: String,
-        merge_enabled: bool,
-        demux_enabled: bool,
-    ) -> anyhow::Result<IndexingPipelineId> {
-        let (sender, receiver) = oneshot::channel();
-        let message = IndexingServerMessage::SpawnMergePipeline {
-            index_id,
-            merge_enabled,
-            demux_enabled,
-            sender,
-        };
-        self.universe.send_message(&self.mailbox, message).await?;
-        receiver.await?
-    }
-
-    /// Retrieves the indexing statistics of a pipeline.
-    pub async fn observe_pipeline(
-        &self,
-        pipeline_id: &IndexingPipelineId,
-    ) -> anyhow::Result<Observation<IndexingStatistics>> {
-        let (sender, receiver) = oneshot::channel();
-        let message = IndexingServerMessage::ObservePipeline {
-            pipeline_id: pipeline_id.clone(),
-            sender,
-        };
-        self.universe.send_message(&self.mailbox, message).await?;
-        receiver.await?
-    }
-
-    /// Detaches a pipeline from the indexing server. The pipeline is no longer managed by the
-    /// server. This is mostly useful for ad-hoc indexing pipelines launched with `quickwit index
-    /// ingest ..` and testing.
-    pub async fn detach_pipeline(
-        &self,
-        pipeline_id: &IndexingPipelineId,
-    ) -> anyhow::Result<ActorHandle<IndexingPipeline>> {
-        let (sender, receiver) = oneshot::channel();
-        let message = IndexingServerMessage::DetachPipeline {
-            pipeline_id: pipeline_id.clone(),
-            sender,
-        };
-        self.universe.send_message(&self.mailbox, message).await?;
-        receiver.await?
-    }
-
-    pub async fn observe_server(&self) -> Observation<<IndexingServer as Actor>::ObservableState> {
-        self.handle.observe().await
-    }
-
-    /// Waits for the indexing server to exit, which may never happen :)
-    pub async fn join_server(
-        self,
-    ) -> (ActorExitStatus, <IndexingServer as Actor>::ObservableState) {
-        self.handle.join().await
-    }
-
-    /// Waits for the server's state to satisfy the given predicate.
-    #[cfg(test)]
-    pub async fn wait_for_server<F>(
-        &self,
-        mut predicate: F,
-        timeout_after: std::time::Duration,
-    ) -> anyhow::Result<()>
-    where
-        F: FnMut(&Observation<<IndexingServer as Actor>::ObservableState>) -> bool,
-    {
-        tokio::time::timeout(timeout_after, async {
-            while !predicate(&self.observe_server().await) {}
-        })
-        .await?;
-        Ok(())
-    }
-=======
 #[derive(Error, Debug)]
 pub enum IndexingServerError {
     #[error("Indexing pipeline `{index_id}` for source `{source_id}` does not exist.")]
@@ -169,7 +52,6 @@
     MetastoreError(#[from] MetastoreError),
     #[error("Invalid params `{0}`.")]
     InvalidParams(anyhow::Error),
->>>>>>> 5f9a71e5
 }
 
 #[derive(Debug, Clone, Default, PartialEq, Serialize)]
@@ -200,16 +82,9 @@
         indexer_config: IndexerConfig,
         metastore: Arc<dyn Metastore>,
         storage_resolver: StorageUriResolver,
-<<<<<<< HEAD
-    ) -> IndexingServerClient {
-        let universe = Universe::new();
-        let server = Self {
-            indexing_dir_path: data_dir_path.join(INDEXING),
-=======
     ) -> IndexingServer {
         Self {
-            indexing_dir_path: data_dir_path.join("indexing"),
->>>>>>> 5f9a71e5
+            indexing_dir_path: data_dir_path.join(INDEXING),
             split_store_max_num_bytes: indexer_config.split_store_max_num_bytes.get_bytes()
                 as usize,
             split_store_max_num_splits: indexer_config.split_store_max_num_splits,
